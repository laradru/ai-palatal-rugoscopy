--- conflicted
+++ resolved
@@ -10,11 +10,8 @@
 import cv2
 import numpy as np
 import torch
-<<<<<<< HEAD
 import torchvision.transforms as T
-=======
 from scipy.stats import mode
->>>>>>> 0ae2852f
 from torch.utils.data import DataLoader
 from tqdm import tqdm
 
@@ -275,7 +272,6 @@
                 continue
 
             image_annotations = self.annotations[image_data["id"]]
-
             image = read_image(image_path)
 
             # ~~ Extend mask dimensions to match with patch_size and stride values.
@@ -322,20 +318,8 @@
                     # Extract data for each component and create a new annotation instance.
                     for label in np.unique(patch_map)[1:]:  # 0 is background
                         instance_map = np.array(patch_map == label, dtype=np.uint8)
-<<<<<<< HEAD
-                        instance_category = patch_category_mask[patch_map == label].max()  # It could also be min().
+                        instance_category = mode(patch_category_mask[patch_map == label], axis=None, keepdims=False)[0]
                         instance_bbox, instance_segmentation = extract_bbox_segmentation(instance_map)
-=======
-                        instance_category = mode(patch_category_mask[patch_map == label], axis=None, keepdims=False)[0]
-                        instance_contours, _ = cv2.findContours(instance_map, cv2.RETR_TREE, cv2.CHAIN_APPROX_SIMPLE)
-                        instance_bbox = list(cv2.boundingRect(instance_contours[0]))
-
-                        # Now, organize instance segmentation into a list of [x1, y1, x2, y2, x3, y3, ...]
-                        instance_contours = instance_contours[0].reshape(-1, 2).astype(float)
-                        instance_segmentation = [0] * (instance_contours.shape[0] * instance_contours.shape[1])
-                        instance_segmentation[::2] = instance_contours[:, 0]
-                        instance_segmentation[1::2] = instance_contours[:, 1]
->>>>>>> 0ae2852f
 
                         patch_annotations.add_annotation_instance(
                             id=annotation_id,
@@ -359,16 +343,16 @@
 
 def extended_dimensions(patch_size: int, stride: int, image_shape: Tuple[int, ...]) -> Tuple[int, ...]:
     """Calculate the extended dimensions of an image based on the patch size and stride.
-    
+
     If for a given dimension, considering the patch_size and the stride, the image will perfectly fit
     all patches, nothing is done.
-    
+
     However, if a dimension doesn't fit patches perfectly, then the dimension is extended in order to
     guarantee that.
-    
+
     The new size of the dimension is calculated by taking the last multiple of stride within the
     dimension and adding the size of a patch to it. With this operation, this extended dimension
-    now fits patches perfectly considering their size and stride.    
+    now fits patches perfectly considering their size and stride.
 
     Args:
         patch_size (int): The size of the patch.
